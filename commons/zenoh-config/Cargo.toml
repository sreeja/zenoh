#
# Copyright (c) 2022 ZettaScale Technology
#
# This program and the accompanying materials are made available under the
# terms of the Eclipse Public License 2.0 which is available at
# http://www.eclipse.org/legal/epl-2.0, or the Apache License, Version 2.0
# which is available at https://www.apache.org/licenses/LICENSE-2.0.
#
# SPDX-License-Identifier: EPL-2.0 OR Apache-2.0
#
# Contributors:
#   ZettaScale Zenoh Team, <zenoh@zettascale.tech>
#
[package]
rust-version = "1.62.1"
name = "zenoh-config"
version = "0.7.0-rc"
repository = "https://github.com/eclipse-zenoh/zenoh"
homepage = "http://zenoh.io"
authors = [
	"kydos <angelo@icorsaro.net>",
	"Julien Enoch <julien@enoch.fr>",
	"Olivier Hécart <olivier.hecart@zettascale.tech>",
	"Luca Cominardi <luca.cominardi@zettascale.tech>",
	"Pierre Avital <pierre.avital@zettascale.tech>",
]
edition = "2018"
license = " EPL-2.0 OR Apache-2.0"
categories = ["network-programming"]
description = "Internal crate for zenoh."

[dependencies]
flume = "0.10.14"
json5 = "0.4.1"
num_cpus = "1.14.0"
serde = "1.0.149"
serde_json = "1.0.89"
serde_yaml = "0.9.14"
validated_struct = { version = "2.1.0", features = ["json5", "json_get"] }
<<<<<<< HEAD
zenoh-cfg-properties = { version = "0.6.0-beta.1", path = "../zenoh-cfg-properties" }
zenoh-core = { version = "0.6.0-beta.1", path = "../zenoh-core" }
zenoh-protocol = { version = "0.6.0-beta.1", path = "../zenoh-protocol/" }
zenoh-util = { version = "0.6.0-beta.1", path = "../zenoh-util" }
=======
zenoh-cfg-properties = { version = "0.7.0-rc", path = "../zenoh-cfg-properties" }
zenoh-core = { version = "0.7.0-rc", path = "../zenoh-core" }
zenoh-protocol-core = { version = "0.7.0-rc", path = "../zenoh-protocol-core/" }
zenoh-util = { version = "0.7.0-rc", path = "../zenoh-util" }
>>>>>>> 12fe12eb
<|MERGE_RESOLUTION|>--- conflicted
+++ resolved
@@ -37,14 +37,7 @@
 serde_json = "1.0.89"
 serde_yaml = "0.9.14"
 validated_struct = { version = "2.1.0", features = ["json5", "json_get"] }
-<<<<<<< HEAD
-zenoh-cfg-properties = { version = "0.6.0-beta.1", path = "../zenoh-cfg-properties" }
-zenoh-core = { version = "0.6.0-beta.1", path = "../zenoh-core" }
-zenoh-protocol = { version = "0.6.0-beta.1", path = "../zenoh-protocol/" }
-zenoh-util = { version = "0.6.0-beta.1", path = "../zenoh-util" }
-=======
 zenoh-cfg-properties = { version = "0.7.0-rc", path = "../zenoh-cfg-properties" }
 zenoh-core = { version = "0.7.0-rc", path = "../zenoh-core" }
-zenoh-protocol-core = { version = "0.7.0-rc", path = "../zenoh-protocol-core/" }
-zenoh-util = { version = "0.7.0-rc", path = "../zenoh-util" }
->>>>>>> 12fe12eb
+zenoh-protocol = { version = "0.7.0-rc", path = "../zenoh-protocol/" }
+zenoh-util = { version = "0.7.0-rc", path = "../zenoh-util" }