--- conflicted
+++ resolved
@@ -290,7 +290,7 @@
         res_name: &str,
         payload: RBuf,
         data_info: Option<RBuf>,
-        _decode_value: bool,
+        decode_value: bool,
     ) -> ZResult<Change> {
         let path = res_name.try_into()?;
         let (kind, encoding, timestamp) = data_info.map_or_else(
@@ -322,17 +322,12 @@
         );
         let value = if kind == ChangeKind::DELETE {
             None
+        } else if decode_value {
+            Some(Value::decode(encoding, payload)?)
         } else {
-<<<<<<< HEAD
-            Some(Value::decode(encoding, payload)?)
-=======
-            if decode_value {
-                Some(Value::decode(encoding, payload)?)
-            } else {
-                Some(Value::Raw(encoding, payload))
-            }
->>>>>>> 9d1b11c1
+            Some(Value::Raw(encoding, payload))
         };
+
         Ok(Change {
             path,
             value,
