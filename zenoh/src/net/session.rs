--- conflicted
+++ resolved
@@ -126,7 +126,7 @@
 }
 
 /// A zenoh-net session.
-/// 
+///
 pub struct Session {
     pub(crate) runtime: Runtime,
     pub(crate) state: Arc<RwLock<SessionState>>,
@@ -191,7 +191,7 @@
     ///
     /// Sessions are automatically closed on destruction, but you may want to use this function to handle errors or
     /// close the session synchronously.
-    /// 
+    ///
     /// # Examples
     /// ```
     /// # async_std::task::block_on(async {
@@ -617,16 +617,11 @@
         let state = self.state.read().await;
         let primitives = state.primitives.as_ref().unwrap().clone();
         drop(state);
-<<<<<<< HEAD
         primitives
-            .data(resource, Reliability::Reliable, &None, payload.clone())
+            .data(resource, Reliability::Reliable, None, payload.clone())
             .await;
-        self.handle_data(true, resource, Reliability::Reliable, &None, payload)
+        self.handle_data(true, resource, Reliability::Reliable, None, payload)
             .await;
-=======
-        primitives.data(resource, true, None, payload.clone()).await;
-        self.handle_data(true, resource, true, None, payload).await;
->>>>>>> 80dbdd2a
         Ok(())
     }
 
@@ -669,18 +664,11 @@
             kind: Some(kind),
             encoding: Some(encoding),
         };
-<<<<<<< HEAD
         let data_info = Some(info);
         primitives
-            .data(resource, reliability, &data_info, payload.clone())
+            .data(resource, reliability, data_info.clone(), payload.clone())
             .await;
-        self.data(resource, reliability, &data_info, payload).await;
-=======
-        primitives
-            .data(resource, true, Some(info.clone()), payload.clone())
-            .await;
-        self.data(resource, true, Some(info), payload).await;
->>>>>>> 80dbdd2a
+        self.data(resource, reliability, data_info, payload).await;
         Ok(())
     }
 
@@ -688,13 +676,8 @@
         &self,
         local: bool,
         reskey: &ResKey,
-<<<<<<< HEAD
         _reliability: Reliability,
-        info: &Option<DataInfo>,
-=======
-        _reliable: bool,
         info: Option<DataInfo>,
->>>>>>> 80dbdd2a
         payload: RBuf,
     ) {
         let (resname, senders) = {
@@ -941,17 +924,13 @@
         trace!("recv Forget Queryable {:?}", _reskey);
     }
 
-<<<<<<< HEAD
     async fn data(
         &self,
         reskey: &ResKey,
         reliability: Reliability,
-        info: &Option<DataInfo>,
+        info: Option<DataInfo>,
         payload: RBuf,
     ) {
-=======
-    async fn data(&self, reskey: &ResKey, reliable: bool, info: Option<DataInfo>, payload: RBuf) {
->>>>>>> 80dbdd2a
         trace!(
             "recv Data {:?} {:?} {:?} {:?}",
             reskey,
