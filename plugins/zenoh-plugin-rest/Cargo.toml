--- conflicted
+++ resolved
@@ -50,10 +50,6 @@
 	"unstable",
 ] }
 zenoh-cfg-properties = { path = "../../commons/zenoh-cfg-properties/" }
-<<<<<<< HEAD
-=======
-zenoh-core = { path = "../../commons/zenoh-core/", features = ["std"] }
->>>>>>> c0ae7809
 zenoh-plugin-trait = { path = "../zenoh-plugin-trait/", default-features = false }
 zenoh-result = { path = "../../commons/zenoh-result/" }
 zenoh-util = { path = "../../commons/zenoh-util/" }
