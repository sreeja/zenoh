//
// Copyright (c) 2017, 2020 ADLINK Technology Inc.
//
// This program and the accompanying materials are made available under the
// terms of the Eclipse Public License 2.0 which is available at
// http://www.eclipse.org/legal/epl-2.0, or the Apache License, Version 2.0
// which is available at https://www.apache.org/licenses/LICENSE-2.0.
//
// SPDX-License-Identifier: EPL-2.0 OR Apache-2.0
//
// Contributors:
//   ADLINK zenoh team, <zenoh@adlink-labs.tech>
//
#![recursion_limit = "512"]

use anyhow::{anyhow, bail};
use async_std::channel::Sender;
use async_std::sync::Arc;
use futures::StreamExt;
use memory_backend::create_memory_backend;
use std::collections::HashMap;
use std::convert::TryFrom;
use std::mem::MaybeUninit;
use std::sync::atomic::AtomicBool;
use std::sync::Mutex;
use zenoh::net::runtime::Runtime;
use zenoh::prelude::*;
use zenoh::Session;
use zenoh_backend_traits::CreateBackend;
use zenoh_backend_traits::CREATE_BACKEND_FN_NAME;
// use zenoh_backend_traits::Storage;
use zenoh_backend_traits::{config::*, Backend};
use zenoh_plugin_trait::prelude::*;
use zenoh_plugin_trait::RunningPluginTrait;
use zenoh_plugin_trait::ValidationFunction;
use zenoh_util::zlock;
use zenoh_util::LibLoader;
use zenoh_util::LIB_SUFFIX;

mod backends_mgt;
use backends_mgt::*;
mod memory_backend;
mod storages_mgt;

zenoh_plugin_trait::declare_plugin!(StoragesPlugin);
pub struct StoragesPlugin {}
impl Plugin for StoragesPlugin {
    fn compatibility() -> zenoh_plugin_trait::PluginId {
        zenoh_plugin_trait::PluginId {
            uid: "zenoh-plugin-storages",
        }
    }
    const STATIC_NAME: &'static str = "storages";

    type StartArgs = Runtime;

    fn start(
        name: &str,
        runtime: &Self::StartArgs,
    ) -> Result<Box<dyn RunningPluginTrait>, Box<dyn std::error::Error>> {
        std::mem::drop(env_logger::try_init());
        let config =
            { PluginConfig::try_from((name, runtime.config.lock().plugin(name).unwrap())) }?;
        Ok(Box::new(StorageRuntime::from(StorageRuntimeInner::new(
            runtime.clone(),
            config,
        )?)))
    }
}
struct StorageRuntime(Arc<Mutex<StorageRuntimeInner>>);
struct StorageRuntimeInner {
    name: String,
    runtime: Runtime,
    session: Arc<Session>,
    lib_loader: LibLoader,
    backends: HashMap<String, BackendHandle>,
    storages: HashMap<String, HashMap<String, Sender<()>>>,
}
impl StorageRuntimeInner {
    fn status_key(&self) -> String {
        format!(
            "/@/router/{}/status/plugins/{}",
            &self.runtime.pid, &self.name
        )
    }
    fn new(runtime: Runtime, config: PluginConfig) -> Result<Self, Box<dyn std::error::Error>> {
        // Try to initiate login.
        // Required in case of dynamic lib, otherwise no logs.
        // But cannot be done twice in case of static link.
        let _ = env_logger::try_init();
        let PluginConfig {
            name,
            backend_search_dirs,
            backends,
            ..
        } = config;
        let lib_loader = backend_search_dirs
            .map(|search_dirs| LibLoader::new(&search_dirs, false))
            .unwrap_or_default();

        let session = Arc::new(zenoh::init(runtime.clone()).wait().unwrap());
        let mut new_self = StorageRuntimeInner {
            name,
            runtime,
            session,
            lib_loader,
            backends: Default::default(),
            storages: Default::default(),
        };
        new_self.update(backends.into_iter().map(ConfigDiff::AddBackend))?;
        Ok(new_self)
    }
    fn update<I: IntoIterator<Item = ConfigDiff>>(
        &mut self,
        diffs: I,
    ) -> Result<(), Box<dyn std::error::Error>> {
        for diff in diffs {
            match diff {
                ConfigDiff::DeleteBackend(backend) => self.kill_backend(backend),
                ConfigDiff::AddBackend(mut backend) => {
                    let name = backend.name.clone();
                    let mut storages = Vec::new();
                    std::mem::swap(&mut storages, &mut backend.storages);
                    self.spawn_backend(backend)?;
                    for storage in storages {
                        self.spawn_storage(&name, storage)?;
                    }
                }
                ConfigDiff::DeleteStorage {
                    backend_name,
                    config,
                } => self.kill_storage(&backend_name, config),
                ConfigDiff::AddStorage {
                    backend_name,
                    config,
                } => self.spawn_storage(&backend_name, config)?,
            }
        }
        Ok(())
    }
<<<<<<< HEAD
    fn kill_backend(&mut self, backend: BackendConfig) {
        if let Some(storages) = self.storages.remove(&backend.name) {
            async_std::task::block_on(futures::future::join_all(
                storages
                    .into_iter()
                    .map(|(_, s)| async move { s.send(()).await }),
            ));
        }
        std::mem::drop(self.backends.remove(&backend.name));
    }
    fn spawn_backend(&mut self, backend: BackendConfig) -> anyhow::Result<()> {
        let backend_name = backend.name.clone();
        let (backend, lib_path) = if backend_name == MEMORY_BACKEND_NAME {
            match create_memory_backend(backend) {
                Ok(backend) => (backend, "<static-memory>".into()),
                Err(e) => bail!("{}", e),
            }
        } else {
            let mut loaded_backend = Err(anyhow!("file not found"));
            let mut lib_path = MaybeUninit::uninit();
            match &backend.paths {
                Some(paths) => {
                    for path in paths {
                        unsafe {
                            if let Ok((lib, path)) = LibLoader::load_file(path) {
                                if let Ok(create_backend) =
                                    lib.get::<CreateBackend>(CREATE_BACKEND_FN_NAME)
                                {
                                    loaded_backend = create_backend(backend.clone())
                                        .map_err(|e| anyhow!("{}", e));
                                    if loaded_backend.is_ok() {
                                        lib_path = MaybeUninit::new(path);
                                        break;
                                    }
                                }
=======

    // subscribe to PUT/DELETE on 'backends_prefix'/*
    let backends_admin_selector = format!("{}/*", backends_prefix).to_string();
    if let Ok(mut backends_admin) = zenoh.subscribe(&backends_admin_selector).await {
        while let Some(sample) = backends_admin.receiver().next().await {
            debug!("Received sample: {:?}", sample);
            let key = sample.key_expr.as_str();
            match sample.kind {
                SampleKind::Put => {
                    #[allow(clippy::map_entry)]
                    // Disable clippy check because no way to log the warn using map.entry().or_insert()
                    if !backend_handles.contains_key(key) {
                        match load_and_start_backend(key, sample.value, zenoh.clone(), &lib_loader)
                            .await
                        {
                            Ok(handle) => {
                                let _ = backend_handles.insert(key.to_string(), handle);
>>>>>>> ec229985
                            }
                        }
                    }
                }
<<<<<<< HEAD
                None => unsafe {
                    if let Ok((lib, path)) = self.lib_loader.search_and_load(&format!(
                        "{}{}{}",
                        BACKEND_LIB_PREFIX,
                        &backend_name,
                        LIB_SUFFIX.as_str()
                    )) {
                        if let Ok(create_backend) = lib.get::<CreateBackend>(CREATE_BACKEND_FN_NAME)
                        {
                            loaded_backend =
                                create_backend(backend.clone()).map_err(|e| anyhow!("{}", e));
                            lib_path = MaybeUninit::new(path);
                        }
                    }
                },
            };
            match loaded_backend {
                Ok(loaded_backend) => (loaded_backend, unsafe {
                    lib_path.assume_init().to_string_lossy().into_owned()
                }),
                Err(e) => bail!("Couldn't load `{}` backend: {}", &backend_name, e),
            }
        };
        let flag = Arc::new(std::sync::atomic::AtomicBool::new(true));
        async_std::task::spawn({
            let session = self.session.clone();
            let flag = flag.clone();
            let keyexpr = self.status_key() + "/" + &backend_name + "/path";
            async move {
                let mut queryable = match session.register_queryable(&keyexpr).await {
                    Ok(q) => q,
                    Err(e) => {
                        log::error!("Couldn't spawn {}", e);
                        return;
                    }
                };
                let receiver = queryable.receiver();
                while flag.load(std::sync::atomic::Ordering::Relaxed) {
                    if let Some(query) = receiver.next().await {
                        query
                            .reply_async(Sample::new(keyexpr.clone(), lib_path.clone()))
                            .await;
                    } else {
                        break;
                    }
=======
                SampleKind::Delete => {
                    debug!("Delete backend {}", key);
                    let _ = backend_handles.remove(key);
>>>>>>> ec229985
                }
            }
        });
        self.backends
            .insert(backend_name, BackendHandle::new(backend, flag));
        Ok(())
    }
    fn kill_storage(&mut self, backend: &str, storage: StorageConfig) {
        if let Some(storages) = self.storages.get_mut(backend) {
            if let Some(storage) = storages.get_mut(&storage.key_expr) {
                let _ = async_std::task::block_on(storage.send(()));
            }
        }
    }
    fn spawn_storage(&mut self, backend_name: &str, storage: StorageConfig) -> anyhow::Result<()> {
        let admin_key = self.status_key() + backend_name + "/storages/" + &storage.name;
        if let Some(backend) = self.backends.get_mut(backend_name) {
            let storage_name = storage.key_expr.clone();
            let in_interceptor = backend.backend.incoming_data_interceptor();
            let out_interceptor = backend.backend.outgoing_data_interceptor();
            let stopper = async_std::task::block_on(create_and_start_storage(
                admin_key,
                storage,
                &mut backend.backend,
                in_interceptor,
                out_interceptor,
                self.session.clone(),
            ))?;
            self.storages
                .entry(backend_name.into())
                .or_default()
                .insert(storage_name, stopper);
            Ok(())
        } else {
            bail!("`{}` backend not found", backend_name)
        }
    }
}
struct BackendHandle {
    backend: Box<dyn Backend>,
    stopper: Arc<AtomicBool>,
}
impl BackendHandle {
    fn new(backend: Box<dyn Backend>, stopper: Arc<AtomicBool>) -> Self {
        BackendHandle { backend, stopper }
    }
}
impl Drop for BackendHandle {
    fn drop(&mut self) {
        self.stopper
            .store(false, std::sync::atomic::Ordering::Relaxed);
    }
}
impl From<StorageRuntimeInner> for StorageRuntime {
    fn from(inner: StorageRuntimeInner) -> Self {
        StorageRuntime(Arc::new(Mutex::new(inner)))
    }
}
impl RunningPluginTrait for StorageRuntime {
    fn config_checker(&self) -> ValidationFunction {
        let name = { zlock!(self.0).name.clone() };
        let runtime = self.0.clone();
        Arc::new(move |_path, old, new| {
            let old = match PluginConfig::try_from((&name, old)) {
                Ok(v) => v,
                Err(e) => return Err(e.into()),
            };
            let new = match PluginConfig::try_from((&name, new)) {
                Ok(v) => v,
                Err(e) => return Err(e.into()),
            };
            let diffs = ConfigDiff::diffs(old, new);
            { zlock!(runtime).update(diffs) }?;
            Ok(None)
        })
    }
}

const BACKEND_LIB_PREFIX: &str = "zbackend_";
const MEMORY_BACKEND_NAME: &str = "memory";<|MERGE_RESOLUTION|>--- conflicted
+++ resolved
@@ -138,7 +138,6 @@
         }
         Ok(())
     }
-<<<<<<< HEAD
     fn kill_backend(&mut self, backend: BackendConfig) {
         if let Some(storages) = self.storages.remove(&backend.name) {
             async_std::task::block_on(futures::future::join_all(
@@ -174,30 +173,10 @@
                                         break;
                                     }
                                 }
-=======
-
-    // subscribe to PUT/DELETE on 'backends_prefix'/*
-    let backends_admin_selector = format!("{}/*", backends_prefix).to_string();
-    if let Ok(mut backends_admin) = zenoh.subscribe(&backends_admin_selector).await {
-        while let Some(sample) = backends_admin.receiver().next().await {
-            debug!("Received sample: {:?}", sample);
-            let key = sample.key_expr.as_str();
-            match sample.kind {
-                SampleKind::Put => {
-                    #[allow(clippy::map_entry)]
-                    // Disable clippy check because no way to log the warn using map.entry().or_insert()
-                    if !backend_handles.contains_key(key) {
-                        match load_and_start_backend(key, sample.value, zenoh.clone(), &lib_loader)
-                            .await
-                        {
-                            Ok(handle) => {
-                                let _ = backend_handles.insert(key.to_string(), handle);
->>>>>>> ec229985
                             }
                         }
                     }
                 }
-<<<<<<< HEAD
                 None => unsafe {
                     if let Ok((lib, path)) = self.lib_loader.search_and_load(&format!(
                         "{}{}{}",
@@ -227,7 +206,7 @@
             let flag = flag.clone();
             let keyexpr = self.status_key() + "/" + &backend_name + "/path";
             async move {
-                let mut queryable = match session.register_queryable(&keyexpr).await {
+                let mut queryable = match session.queryable(&keyexpr).await {
                     Ok(q) => q,
                     Err(e) => {
                         log::error!("Couldn't spawn {}", e);
@@ -243,11 +222,6 @@
                     } else {
                         break;
                     }
-=======
-                SampleKind::Delete => {
-                    debug!("Delete backend {}", key);
-                    let _ = backend_handles.remove(key);
->>>>>>> ec229985
                 }
             }
         });
