--- conflicted
+++ resolved
@@ -19,13 +19,8 @@
 use futures::prelude::*;
 use futures::select;
 use libc::{c_char, c_int, c_uchar, c_uint, c_ulong};
-<<<<<<< HEAD
-use std::convert::{TryFrom, TryInto};
-use std::ffi::CStr;
-=======
 use std::convert::TryFrom;
 use std::ffi::{CStr, CString};
->>>>>>> 950fa822
 use std::slice;
 use std::time::Duration;
 use zenoh::net::Config;
@@ -362,12 +357,7 @@
                 hs.push(hello)
             }
         };
-<<<<<<< HEAD
-        let sp = Duration::from_millis(scout_period.try_into().unwrap());
-        let timeout = async_std::task::sleep(sp);
-=======
         let timeout = async_std::task::sleep(std::time::Duration::from_millis(scout_period as u64));
->>>>>>> 950fa822
         FutureExt::race(scout, timeout).await;
         hs
     });
