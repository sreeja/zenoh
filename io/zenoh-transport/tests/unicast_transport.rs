--- conflicted
+++ resolved
@@ -14,12 +14,8 @@
 use async_std::prelude::FutureExt;
 use async_std::task;
 use std::any::Any;
-<<<<<<< HEAD
 use std::convert::TryFrom;
 use std::fmt::Write as _;
-=======
-use std::fmt::Write;
->>>>>>> 828c1ea9
 use std::sync::atomic::{AtomicUsize, Ordering};
 use std::sync::Arc;
 use std::time::Duration;
@@ -217,11 +213,7 @@
     // Close the client transport
     let mut ee = String::new();
     for e in endpoints.iter() {
-<<<<<<< HEAD
         let _ = write!(ee, "{} ", e);
-=======
-        write!(ee, "{} ", e).unwrap();
->>>>>>> 828c1ea9
     }
     println!("Closing transport with {}", ee);
     ztimeout!(client_transport.close()).unwrap();
